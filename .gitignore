--- conflicted
+++ resolved
@@ -40,9 +40,5 @@
 *.tsbuildinfo
 next-env.d.ts
 
-<<<<<<< HEAD
 # kiro
-.kiro
-=======
-certificates
->>>>>>> 1796b675
+.kiro