--- conflicted
+++ resolved
@@ -3,11 +3,7 @@
 const nextConfig: NextConfig = {
   /* 이미지 최적화 설정 */
   images: {
-<<<<<<< HEAD
-    // 외부 이미지 도메인 허용
-=======
     unoptimized: true, // Disable global image optimization
->>>>>>> eb860e54
     remotePatterns: [
       {
         protocol: "https",
