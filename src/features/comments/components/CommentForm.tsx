--- conflicted
+++ resolved
@@ -129,11 +129,7 @@
         <Button
           type="submit"
           className="rounded-[63px] bg-[#20242B] px-3 py-1.5 text-[12px] text-white hover:bg-[#1C222E]"
-<<<<<<< HEAD
-          disabled={createCommentMutation.isPending || !content.trim()}
-=======
           disabled={createCommentMutation.isPending || !newComment.trim()}
->>>>>>> 3058b36d
         >
           {createCommentMutation.isPending ? "등록 중..." : "등록"}
         </Button>
