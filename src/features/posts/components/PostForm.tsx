"use client";

import { DynamicToastEditor } from "@/components/dynamic/DynamicComponents";
import { Button } from "@/components/ui";
import { Form, FormControl, FormField, FormItem, FormMessage } from "@/components/ui/form";
import { Input } from "@/components/ui/input";
import { zodResolver } from "@hookform/resolvers/zod";
import { Eye, EyeOff } from "lucide-react";
import Image from "next/image";
import React, { useEffect, useRef, useState } from "react";
import { useForm, type SubmitHandler } from "react-hook-form";
import { toast } from "sonner";
import { z } from "zod";
import type { ToastEditorHandle } from "./ToastEditor";

// Zod 스키마 정의
const formSchema = z.object({
  title: z
    .string()
    .min(1, { message: "제목은 필수입니다." })
    .max(100, { message: "제목은 100자 이내로 입력해주세요." }),
});

type FormValues = z.infer<typeof formSchema>;

export interface PostFormData {
  title: string;
  content: string;
  tags: string[];
  commitMessage: string;
}

interface PostFormProps {
  mode: "create" | "edit";
  initialData?: {
    title: string;
    content: string;
    tags: string[];
  };
  onSubmitAction: (data: PostFormData) => Promise<void>;
  isLoading: boolean;
}

export default function PostForm({ mode, initialData, onSubmitAction, isLoading }: PostFormProps) {
  const editorRef = useRef<ToastEditorHandle>(null);

  const form = useForm<FormValues>({
    resolver: zodResolver(formSchema),
    defaultValues: {
      title: initialData?.title || "",
    },
  });

  const [tags, setTags] = useState<string[]>(initialData?.tags || []);
  const [currentTag, setCurrentTag] = useState("");
  const [uploadingDots, setUploadingDots] = useState("");
  const [isPreviewVisible, setIsPreviewVisible] = useState(true);

  // 수정 모드일 때 초기 데이터 설정
  useEffect(() => {
    if (mode === "edit" && initialData) {
      form.reset({
        title: initialData.title,
      });
      setTags(initialData.tags || []);
    }
  }, [initialData, mode, form]);

  const handleSubmit: SubmitHandler<FormValues> = async (data) => {
    const markdown = editorRef.current?.getMarkdown() || "";

    if (!markdown.trim()) {
      alert("내용을 입력해주세요.");
      return;
    }

    try {
      await onSubmitAction({
        title: data.title,
        content: markdown,
        tags: tags,
        commitMessage:
          mode === "create" ? `새 게시글: ${data.title}` : `게시글 수정: ${data.title}`,
      });
    } catch (error) {
      console.error(`게시글 ${mode === "create" ? "작성" : "수정"} 중 오류:`, error);
      alert(`게시글 ${mode === "create" ? "작성" : "수정"}에 실패했습니다. 다시 시도해주세요.`);
    }
  };

  const handleAddTag = () => {
    const tagWithoutHash = currentTag.startsWith("#") ? currentTag.slice(1) : currentTag;
    const trimmedTag = tagWithoutHash.trim();

    if (trimmedTag !== "" && tags.length < 2) {
      const capitalizedTag = trimmedTag.charAt(0).toUpperCase() + trimmedTag.slice(1).toLowerCase();
      const newTag = `${capitalizedTag}`;

      if (!tags.includes(newTag)) {
        setTags([...tags, newTag]);
      }
    }
    if (tags.length < 2) {
      setCurrentTag("");
    }
  };

  const handleRemoveTag = (tagToRemove: string) => {
    setTags(tags.filter((tag) => tag !== tagToRemove));
  };

  const handleTagInputChange = (e: React.ChangeEvent<HTMLInputElement>) => {
    setCurrentTag(e.target.value);
  };

  const handleTagInputKeyDown = (e: React.KeyboardEvent<HTMLInputElement>) => {
    if (e.key === "Enter") {
      e.preventDefault();
      handleAddTag();
    }
  };

  const togglePreview = () => {
    editorRef.current?.togglePreview();
    setIsPreviewVisible(!isPreviewVisible);
  };

  useEffect(() => {
    let interval: NodeJS.Timeout;
    if (isLoading) {
      interval = setInterval(() => {
        setUploadingDots((prevDots) => {
          if (prevDots.length >= 3) return ".";
          return prevDots + ".";
        });
      }, 500);
    } else {
      setUploadingDots("");
    }
    return () => clearInterval(interval);
  }, [isLoading]);

  const buttonText = isLoading
    ? `게시글 ${mode === "create" ? "업로드" : "수정"} 중${uploadingDots}`
    : mode === "create"
      ? "완료"
      : "수정 완료";

  return (
    <Form {...form}>
      <form onSubmit={form.handleSubmit(handleSubmit)} className="my-10 flex flex-col gap-6">
        <FormField
          control={form.control}
          name="title"
          render={({ field }) => (
            <FormItem>
              <FormControl>
                <Input
                  {...field}
                  placeholder="제목을 입력해주세요."
                  className="h-11 w-full border-0 px-4 text-3xl shadow-none focus:outline-none focus-visible:ring-0 focus-visible:ring-offset-0"
                />
              </FormControl>
              <FormMessage />
            </FormItem>
          )}
        />

        {/* 미리보기 토글 버튼 */}
        <div className="flex items-center justify-end">
          <Button
            type="button"
            variant="outline"
            size="sm"
            onClick={togglePreview}
            className="flex items-center gap-2 text-gray-600 hover:text-gray-800"
          >
            {isPreviewVisible ? (
              <>
                <EyeOff size={16} />
                <span>미리보기 숨기기</span>
              </>
            ) : (
              <>
                <Eye size={16} />
                <span>미리보기 보기</span>
              </>
            )}
          </Button>
        </div>

        <DynamicToastEditor
          ref={editorRef}
          initialValue={mode === "edit" ? initialData?.content : undefined}
        />

        <div className="flex flex-wrap gap-2 text-[14px]">
          {tags.map((tag, idx) => (
            <div
              key={idx}
              className="flex w-fit items-center gap-1 rounded-2xl bg-[#F2F4F6] px-2 py-1.5 text-[#848484]"
            >
              <span># {tag}</span>
              <Image
                src="/tagDeleteBtn.svg"
                alt="태그 삭제 버튼"
                className="cursor-pointer hover:opacity-70"
                width={10}
                height={10}
                onClick={() => handleRemoveTag(tag)}
              />
            </div>
          ))}
          <Input
            type="text"
            placeholder="태그 입력 후 Enter (최대 2개)"
            value={currentTag}
            onChange={handleTagInputChange}
            onKeyDown={handleTagInputKeyDown}
            disabled={tags.length >= 2}
            className="h-auto w-auto flex-grow border-0 bg-transparent p-1.5 shadow-none focus-visible:ring-0 focus-visible:ring-offset-0"
          />
        </div>

        <div className="flex items-center justify-end gap-3">
<<<<<<< HEAD
          <Button
=======
          {/* <Button
>>>>>>> 64c7fb61
            type="button"
            variant="outline"
            className="rounded-4xl border-[#20242B] bg-white px-6 py-2 text-[#20242B] transition-colors duration-150 hover:bg-[#F8F9FA]"
            disabled={isLoading}
            onClick={() => {
              // TODO: 임시 저장 API 연동 예정
              toast.success("임시 저장 완료!", {
                description: "게시글이 임시 저장되었습니다. 나중에 이어서 작성할 수 있습니다.",
              });
            }}
          >
            임시 저장
<<<<<<< HEAD
          </Button>
=======
          </Button> */}
>>>>>>> 64c7fb61
          <Button
            type="submit"
            className={`rounded-4xl bg-[#20242B] px-6 py-2 text-white transition-colors duration-150 ${
              isLoading
                ? "cursor-not-allowed opacity-70"
                : "hover:cursor-pointer hover:bg-[#33373E]/90"
            }`}
            disabled={isLoading}
          >
            {buttonText}
          </Button>
        </div>
      </form>
    </Form>
  );
}<|MERGE_RESOLUTION|>--- conflicted
+++ resolved
@@ -223,11 +223,7 @@
         </div>
 
         <div className="flex items-center justify-end gap-3">
-<<<<<<< HEAD
-          <Button
-=======
           {/* <Button
->>>>>>> 64c7fb61
             type="button"
             variant="outline"
             className="rounded-4xl border-[#20242B] bg-white px-6 py-2 text-[#20242B] transition-colors duration-150 hover:bg-[#F8F9FA]"
@@ -240,11 +236,7 @@
             }}
           >
             임시 저장
-<<<<<<< HEAD
-          </Button>
-=======
           </Button> */}
->>>>>>> 64c7fb61
           <Button
             type="submit"
             className={`rounded-4xl bg-[#20242B] px-6 py-2 text-white transition-colors duration-150 ${
